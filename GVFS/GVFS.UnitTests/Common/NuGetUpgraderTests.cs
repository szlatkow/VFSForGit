--- conflicted
+++ resolved
@@ -2,17 +2,17 @@
 using GVFS.Common.FileSystem;
 using GVFS.Common.NuGetUpgrader;
 using GVFS.Tests.Should;
-using GVFS.UnitTests.Category;
+using GVFS.UnitTests.Category;
 using GVFS.UnitTests.Mock.Common;
-using GVFS.UnitTests.Mock.FileSystem;
+using GVFS.UnitTests.Mock.FileSystem;
 using Moq;
 using NuGet.Packaging.Core;
 using NuGet.Protocol.Core.Types;
 using NUnit.Framework;
 using System;
 using System.Collections.Generic;
-using System.IO;
-using System.Linq;
+using System.IO;
+using System.Linq;
 
 namespace GVFS.UnitTests.Common
 {
@@ -22,9 +22,9 @@
         private const string OlderVersion = "1.0.1185.0";
         private const string CurrentVersion = "1.5.1185.0";
         private const string NewerVersion = "1.6.1185.0";
-        private const string NewerVersion2 = "1.7.1185.0";
-
-        private const string NuGetFeedUrl = "feedUrlValue";
+        private const string NewerVersion2 = "1.7.1185.0";
+
+        private const string NuGetFeedUrl = "feedUrlValue";
         private const string NuGetFeedName = "feedNameValue";
 
         private NuGetUpgrader upgrader;
@@ -40,12 +40,7 @@
         [SetUp]
         public void SetUp()
         {
-<<<<<<< HEAD
-            this.upgraderConfig = new NuGetUpgrader.NuGetUpgraderConfig(this.tracer, null, NuGetFeedUrl, NuGetFeedName, NuGetFeedUrlForCredentials);
-=======
             this.upgraderConfig = new NuGetUpgrader.NuGetUpgraderConfig(this.tracer, null, NuGetFeedUrl, NuGetFeedName);
-            this.downloadFolder = "downloadFolderTestValue";
->>>>>>> 9ec6945b
 
             this.tracer = new MockTracer();
 
@@ -191,8 +186,8 @@
             bool downloadSuccessful = this.upgrader.TryDownloadNewestVersion(out message);
             downloadSuccessful.ShouldBeTrue();
             this.upgrader.DownloadedPackagePath.ShouldEqual(testDownloadPath);
-        }
-
+        }
+
         [TestCase]
         public void CanDownloadNewestVersionFailsIfDownloadDirectoryCreationFails()
         {
@@ -244,8 +239,8 @@
 
             bool downloadSuccessful = this.upgrader.TryDownloadNewestVersion(out message);
             downloadSuccessful.ShouldBeFalse();
-        }
-
+        }
+
         [TestCase]
         public void AttemptingToDownloadBeforeQueryingFails()
         {
@@ -264,17 +259,17 @@
 
             bool downloadSuccessful = this.upgrader.TryDownloadNewestVersion(out message);
             downloadSuccessful.ShouldBeFalse();
-        }
-
-        [TestCase]
+        }
+
+        [TestCase]
         public void TestUpgradeAllowed()
-        {
+        {
             // Properly Configured NuGet config
-            NuGetUpgrader.NuGetUpgraderConfig nuGetUpgraderConfig =
-                new NuGetUpgrader.NuGetUpgraderConfig(this.tracer, null, NuGetFeedUrl, NuGetFeedName);
-
-            NuGetUpgrader nuGetUpgrader = new NuGetUpgrader(
-                CurrentVersion,
+            NuGetUpgrader.NuGetUpgraderConfig nuGetUpgraderConfig =
+                new NuGetUpgrader.NuGetUpgraderConfig(this.tracer, null, NuGetFeedUrl, NuGetFeedName);
+
+            NuGetUpgrader nuGetUpgrader = new NuGetUpgrader(
+                CurrentVersion,
                 this.tracer,
                 false,
                 false,
@@ -282,14 +277,14 @@
                 nuGetUpgraderConfig,
                 this.mockNuGetFeed.Object);
 
-            nuGetUpgrader.UpgradeAllowed(out _).ShouldBeTrue("NuGetUpgrader config is complete: upgrade should be allowed.");
-
-            // Empty FeedURL
-            nuGetUpgraderConfig =
-                new NuGetUpgrader.NuGetUpgraderConfig(this.tracer, null, string.Empty, NuGetFeedName);
-
-             nuGetUpgrader = new NuGetUpgrader(
-                CurrentVersion,
+            nuGetUpgrader.UpgradeAllowed(out _).ShouldBeTrue("NuGetUpgrader config is complete: upgrade should be allowed.");
+
+            // Empty FeedURL
+            nuGetUpgraderConfig =
+                new NuGetUpgrader.NuGetUpgraderConfig(this.tracer, null, string.Empty, NuGetFeedName);
+
+             nuGetUpgrader = new NuGetUpgrader(
+                CurrentVersion,
                 this.tracer,
                 false,
                 false,
@@ -300,13 +295,13 @@
             nuGetUpgrader.UpgradeAllowed(out string _).ShouldBeFalse("Upgrade without FeedURL configured should not be allowed.");
 
             // Empty packageFeedName
-            nuGetUpgraderConfig =
-                new NuGetUpgrader.NuGetUpgraderConfig(this.tracer, null, NuGetFeedUrl, string.Empty);
-
-            // Empty packageFeedName
-            nuGetUpgrader = new NuGetUpgrader(
-                CurrentVersion,
-                this.tracer,
+            nuGetUpgraderConfig =
+                new NuGetUpgrader.NuGetUpgraderConfig(this.tracer, null, NuGetFeedUrl, string.Empty);
+
+            // Empty packageFeedName
+            nuGetUpgrader = new NuGetUpgrader(
+                CurrentVersion,
+                this.tracer,
                 false,
                 false,
                 this.mockFileSystem,
@@ -314,36 +309,18 @@
                 this.mockNuGetFeed.Object);
 
             nuGetUpgrader.UpgradeAllowed(out string _).ShouldBeFalse("Upgrade without FeedName configured should not be allowed.");
-<<<<<<< HEAD
-
-            // Empty FeedUrlForCredentials
-            nuGetUpgraderConfig =
-                new NuGetUpgrader.NuGetUpgraderConfig(this.tracer, null, NuGetFeedUrl, NuGetFeedName, string.Empty);
-
-            nuGetUpgrader = new NuGetUpgrader(
-                CurrentVersion,
-                this.tracer,
-                false,
-                false,
-                this.mockFileSystem,
-                nuGetUpgraderConfig,
-                this.mockNuGetFeed.Object);
-
-            nuGetUpgrader.UpgradeAllowed(out string _).ShouldBeFalse("Upgrade without FeedUrlForCredentials configured should not be allowed.");
-=======
->>>>>>> 9ec6945b
-        }
-
-        [TestCase]
-        public void WellKnownArgumentTokensReplaced()
-        {
-            string noTokenSourceString = "/arg no_token log_directory installation_id";
-            NuGetUpgrader.ReplaceArgTokens(noTokenSourceString, "unique_id").ShouldEqual(noTokenSourceString, "String with no tokens should not be modifed");
-
-            string sourceStringWithTokens = "/arg /log {log_directory}_{installation_id}";
-            string expectedProcessedString = "/arg /log " + ProductUpgraderInfo.GetLogDirectoryPath() + "_" + "unique_id";
-            NuGetUpgrader.ReplaceArgTokens(sourceStringWithTokens, "unique_id").ShouldEqual(expectedProcessedString, "expected tokens have not been replaced");
-        }
+        }
+
+        [TestCase]
+        public void WellKnownArgumentTokensReplaced()
+        {
+            string noTokenSourceString = "/arg no_token log_directory installation_id";
+            NuGetUpgrader.ReplaceArgTokens(noTokenSourceString, "unique_id").ShouldEqual(noTokenSourceString, "String with no tokens should not be modifed");
+
+            string sourceStringWithTokens = "/arg /log {log_directory}_{installation_id}";
+            string expectedProcessedString = "/arg /log " + ProductUpgraderInfo.GetLogDirectoryPath() + "_" + "unique_id";
+            NuGetUpgrader.ReplaceArgTokens(sourceStringWithTokens, "unique_id").ShouldEqual(expectedProcessedString, "expected tokens have not been replaced");
+        }
 
         [TestCase("https://pkgs.dev.azure.com/test-pat/_packaging/Test-GVFS-Installers-Custom/nuget/v3/index.json", "https://test-pat.visualstudio.com")]
         [TestCase("https://PKGS.DEV.azure.com/test-pat/_packaging/Test-GVFS-Installers-Custom/nuget/v3/index.json", "https://test-pat.visualstudio.com")]
