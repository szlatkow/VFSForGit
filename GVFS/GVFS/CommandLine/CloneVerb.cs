--- conflicted
+++ resolved
@@ -1,810 +1,798 @@
-using CommandLine;
-using GVFS.Common;
-using GVFS.Common.FileSystem;
-using GVFS.Common.Git;
-using GVFS.Common.Http;
-using GVFS.Common.NamedPipes;
-using GVFS.Common.Tracing;
-using System;
-using System.ComponentModel;
-using System.Diagnostics;
-using System.IO;
-using System.Linq;
-using System.Reflection;
-using System.Text;
-
-namespace GVFS.CommandLine
-{
-    [Verb(CloneVerb.CloneVerbName, HelpText = "Clone a git repo and mount it as a GVFS virtual repo")]
-    public class CloneVerb : GVFSVerb
-    {
-        private const string CloneVerbName = "clone";
-
-        [Value(
-            0,
-            Required = true,
-            MetaName = "Repository URL",
-            HelpText = "The url of the repo")]
-        public string RepositoryURL { get; set; }
-
-        [Value(
-            1,
-            Required = false,
-            Default = "",
-            MetaName = "Enlistment Root Path",
-            HelpText = "Full or relative path to the GVFS enlistment root")]
-        public override string EnlistmentRootPathParameter { get; set; }
-
-        [Option(
-            "cache-server-url",
-            Required = false,
-            Default = null,
-            HelpText = "The url or friendly name of the cache server")]
-        public string CacheServerUrl { get; set; }
-
-        [Option(
-            'b',
-            "branch",
-            Required = false,
-            HelpText = "Branch to checkout after clone")]
-        public string Branch { get; set; }
-
-        [Option(
-            "single-branch",
-            Required = false,
-            Default = false,
-            HelpText = "Use this option to only download metadata for the branch that will be checked out")]
-        public bool SingleBranch { get; set; }
-
-        [Option(
-            "no-mount",
-            Required = false,
-            Default = false,
-            HelpText = "Use this option to only clone, but not mount the repo")]
-        public bool NoMount { get; set; }
-
-        [Option(
-            "no-prefetch",
-            Required = false,
-            Default = false,
-            HelpText = "Use this option to not prefetch commits after clone")]
-        public bool NoPrefetch { get; set; }
-
-        [Option(
-            "local-cache-path",
-            Required = false,
-            HelpText = "Use this option to override the path for the local GVFS cache.")]
-        public string LocalCacheRoot { get; set; }
-
-        protected override string VerbName
-        {
-            get { return CloneVerbName; }
-        }
-
-        public override void Execute()
-        {
-            int exitCode = 0;
-
-            this.ValidatePathParameter(this.EnlistmentRootPathParameter);
-            this.ValidatePathParameter(this.LocalCacheRoot);
-
-            string fullEnlistmentRootPathParameter;
-            string normalizedEnlistmentRootPath = this.GetCloneRoot(out fullEnlistmentRootPathParameter);
-
-            if (!string.IsNullOrWhiteSpace(this.LocalCacheRoot))
-            {
-                string fullLocalCacheRootPath = Path.GetFullPath(this.LocalCacheRoot);
-
-                string errorMessage;
-                string normalizedLocalCacheRootPath;
-                if (!GVFSPlatform.Instance.FileSystem.TryGetNormalizedPath(fullLocalCacheRootPath, out normalizedLocalCacheRootPath, out errorMessage))
-                {
-                    this.ReportErrorAndExit($"Failed to determine normalized path for '--local-cache-path' path {fullLocalCacheRootPath}: {errorMessage}");
-                }
-
-                if (normalizedLocalCacheRootPath.StartsWith(
-                    Path.Combine(normalizedEnlistmentRootPath, GVFSConstants.WorkingDirectoryRootName),
-                    GVFSPlatform.Instance.Constants.PathComparison))
-                {
-                    this.ReportErrorAndExit("'--local-cache-path' cannot be inside the src folder");
-                }
-            }
-
-            this.CheckKernelDriverSupported(normalizedEnlistmentRootPath);
-            this.CheckNotInsideExistingRepo(normalizedEnlistmentRootPath);
-            this.BlockEmptyCacheServerUrl(this.CacheServerUrl);
-
-            try
-            {
-                GVFSEnlistment enlistment;
-                Result cloneResult = new Result(false);
-
-                CacheServerInfo cacheServer = null;
-                ServerGVFSConfig serverGVFSConfig = null;
-
-                using (JsonTracer tracer = new JsonTracer(GVFSConstants.GVFSEtwProviderName, "GVFSClone"))
-                {
-                    cloneResult = this.TryCreateEnlistment(fullEnlistmentRootPathParameter, normalizedEnlistmentRootPath, out enlistment);
-                    if (cloneResult.Success)
-                    {
-                        // Create the enlistment root explicitly with CreateDirectoryAccessibleByAuthUsers before calling
-                        // AddLogFileEventListener to ensure that elevated and non-elevated users have access to the root.
-                        string createDirectoryError;
-                        if (!GVFSPlatform.Instance.FileSystem.TryCreateDirectoryAccessibleByAuthUsers(enlistment.EnlistmentRoot, out createDirectoryError))
-                        {
-                            this.ReportErrorAndExit($"Failed to create '{enlistment.EnlistmentRoot}': {createDirectoryError}");
-                        }
-
-                        tracer.AddLogFileEventListener(
-                            GVFSEnlistment.GetNewGVFSLogFileName(enlistment.GVFSLogsRoot, GVFSConstants.LogFileTypes.Clone),
-                            EventLevel.Informational,
-                            Keywords.Any);
-                        tracer.WriteStartEvent(
-                            enlistment.EnlistmentRoot,
-                            enlistment.RepoUrl,
-                            this.CacheServerUrl,
-                            new EventMetadata
-                            {
-                                { "Branch", this.Branch },
-                                { "LocalCacheRoot", this.LocalCacheRoot },
-                                { "SingleBranch", this.SingleBranch },
-                                { "NoMount", this.NoMount },
-                                { "NoPrefetch", this.NoPrefetch },
-                                { "Unattended", this.Unattended },
-                                { "IsElevated", GVFSPlatform.Instance.IsElevated() },
-                                { "NamedPipeName", enlistment.NamedPipeName },
-                                { "ProcessID", Process.GetCurrentProcess().Id },
-                                { nameof(this.EnlistmentRootPathParameter), this.EnlistmentRootPathParameter },
-                                { nameof(fullEnlistmentRootPathParameter), fullEnlistmentRootPathParameter },
-                            });
-
-                        CacheServerResolver cacheServerResolver = new CacheServerResolver(tracer, enlistment);
-                        cacheServer = cacheServerResolver.ParseUrlOrFriendlyName(this.CacheServerUrl);
-
-                        string resolvedLocalCacheRoot;
-                        if (string.IsNullOrWhiteSpace(this.LocalCacheRoot))
-                        {
-                            string localCacheRootError;
-                            if (!LocalCacheResolver.TryGetDefaultLocalCacheRoot(enlistment, out resolvedLocalCacheRoot, out localCacheRootError))
-                            {
-                                this.ReportErrorAndExit(
-                                    tracer,
-                                    $"Failed to determine the default location for the local GVFS cache: `{localCacheRootError}`");
-                            }
-                        }
-                        else
-                        {
-                            resolvedLocalCacheRoot = Path.GetFullPath(this.LocalCacheRoot);
-                        }
-
-                        this.Output.WriteLine("Clone parameters:");
-                        this.Output.WriteLine("  Repo URL:     " + enlistment.RepoUrl);
-                        this.Output.WriteLine("  Branch:       " + (string.IsNullOrWhiteSpace(this.Branch) ? "Default" : this.Branch));
-                        this.Output.WriteLine("  Cache Server: " + cacheServer);
-                        this.Output.WriteLine("  Local Cache:  " + resolvedLocalCacheRoot);
-                        this.Output.WriteLine("  Destination:  " + enlistment.EnlistmentRoot);
-
-                        string authErrorMessage;
-                        if (!this.TryAuthenticate(tracer, enlistment, out authErrorMessage))
-                        {
-                            this.ReportErrorAndExit(tracer, "Cannot clone because authentication failed: " + authErrorMessage);
-                        }
-
-                        RetryConfig retryConfig = this.GetRetryConfig(tracer, enlistment, TimeSpan.FromMinutes(RetryConfig.FetchAndCloneTimeoutMinutes));
-
-                        serverGVFSConfig = this.QueryGVFSConfigWithFallbackCacheServer(
-                            tracer,
-                            enlistment,
-                            retryConfig,
-                            cacheServer);
-
-                        cacheServer = this.ResolveCacheServer(tracer, cacheServer, cacheServerResolver, serverGVFSConfig);
-
-                        this.ValidateClientVersions(tracer, enlistment, serverGVFSConfig, showWarnings: true);
-
-                        this.ShowStatusWhileRunning(
-                            () =>
-                            {
-                                cloneResult = this.TryClone(tracer, enlistment, cacheServer, retryConfig, serverGVFSConfig, resolvedLocalCacheRoot);
-                                return cloneResult.Success;
-                            },
-                            "Cloning",
-                            normalizedEnlistmentRootPath);
-                    }
-
-                    if (!cloneResult.Success)
-                    {
-                        tracer.RelatedError(cloneResult.ErrorMessage);
-                    }
-                }
-
-                if (cloneResult.Success)
-                {
-                    if (!this.NoPrefetch)
-                    {
-                        bool trustPackIndexes = enlistment.GetTrustPackIndexesConfig();
-                        /* If pack indexes are not trusted, the prefetch can take a long time.
-                         * We will run the prefetch command in the background.
-                         */
-                        if (trustPackIndexes)
-                        {
-                            ReturnCode result = this.Execute<PrefetchVerb>(
-                                enlistment,
-                                verb =>
-                                {
-                                    verb.Commits = true;
-                                    verb.SkipVersionCheck = true;
-                                    verb.ResolvedCacheServer = cacheServer;
-                                    verb.ServerGVFSConfig = serverGVFSConfig;
-                                });
-
-                            if (result != ReturnCode.Success)
-                            {
-                                this.Output.WriteLine("\r\nError during prefetch @ {0}", fullEnlistmentRootPathParameter);
-                                exitCode = (int)result;
-                            }
-                        }
-                        else
-                        {
-<<<<<<< HEAD
-                            Process.Start(new ProcessStartInfo(
-                                fileName: Assembly.GetExecutingAssembly().Location,
-                                arguments: "prefetch --commits")
-                            {
-                                UseShellExecute = true,
-                                WindowStyle = ProcessWindowStyle.Minimized,
-                                WorkingDirectory = enlistment.EnlistmentRoot
-                            });
-                            this.Output.WriteLine("\r\nPrefetch of commit graph has been started in another window. Git operations involving history may be slower until prefetch has completed.\r\n");
-=======
-                            try
-                            {
-                                string gvfsExecutable = Assembly.GetExecutingAssembly().Location;
-                                Process.Start(new ProcessStartInfo(
-                                    fileName: gvfsExecutable,
-                                    arguments: "prefetch --commits")
-                                    {
-                                        UseShellExecute = true,
-                                        WindowStyle = ProcessWindowStyle.Hidden,
-                                        WorkingDirectory = enlistment.EnlistmentRoot
-                                    });
-                                this.Output.WriteLine("\r\nPrefetch of commit graph has been started as a background process. Git operations involving history may be slower until prefetch has completed.\r\n");
-                            }
-                            catch (Win32Exception ex)
-                            {
-                                this.Output.WriteLine("\r\nError starting prefetch: " + ex.Message);
-                                this.Output.WriteLine("Run 'gvfs prefetch --commits' from within your enlistment to prefetch the commit graph.");
-                            }
->>>>>>> 864de47e
-                        }
-                    }
-
-                    if (this.NoMount)
-                    {
-                        this.Output.WriteLine("\r\nIn order to mount, first cd to within your enlistment, then call: ");
-                        this.Output.WriteLine("gvfs mount");
-                    }
-                    else
-                    {
-                        this.Execute<MountVerb>(
-                            enlistment,
-                            verb =>
-                            {
-                                verb.SkipMountedCheck = true;
-                                verb.SkipVersionCheck = true;
-                                verb.ResolvedCacheServer = cacheServer;
-                                verb.DownloadedGVFSConfig = serverGVFSConfig;
-                            });
-                    }
-                }
-                else
-                {
-                    this.Output.WriteLine("\r\nCannot clone @ {0}", fullEnlistmentRootPathParameter);
-                    this.Output.WriteLine("Error: {0}", cloneResult.ErrorMessage);
-                    exitCode = (int)ReturnCode.GenericError;
-                }
-            }
-            catch (AggregateException e)
-            {
-                this.Output.WriteLine("Cannot clone @ {0}:", fullEnlistmentRootPathParameter);
-                foreach (Exception ex in e.Flatten().InnerExceptions)
-                {
-                    this.Output.WriteLine("Exception: {0}", ex.ToString());
-                }
-
-                exitCode = (int)ReturnCode.GenericError;
-            }
-            catch (VerbAbortedException)
-            {
-                throw;
-            }
-            catch (Exception e)
-            {
-                this.ReportErrorAndExit("Cannot clone @ {0}: {1}", fullEnlistmentRootPathParameter, e.ToString());
-            }
-
-            Environment.Exit(exitCode);
-        }
-
-        private static bool IsForceCheckoutErrorCloneFailure(string checkoutError)
-        {
-            if (string.IsNullOrWhiteSpace(checkoutError) ||
-                checkoutError.Contains("Already on"))
-            {
-                return false;
-            }
-
-            return true;
-        }
-
-        private Result TryCreateEnlistment(
-            string fullEnlistmentRootPathParameter,
-            string normalizedEnlistementRootPath,
-            out GVFSEnlistment enlistment)
-        {
-            enlistment = null;
-
-            // Check that EnlistmentRootPath is empty before creating a tracer and LogFileEventListener as
-            // LogFileEventListener will create a file in EnlistmentRootPath
-            if (Directory.Exists(normalizedEnlistementRootPath) && Directory.EnumerateFileSystemEntries(normalizedEnlistementRootPath).Any())
-            {
-                if (fullEnlistmentRootPathParameter.Equals(normalizedEnlistementRootPath, GVFSPlatform.Instance.Constants.PathComparison))
-                {
-                    return new Result($"Clone directory '{fullEnlistmentRootPathParameter}' exists and is not empty");
-                }
-
-                return new Result($"Clone directory '{fullEnlistmentRootPathParameter}' ['{normalizedEnlistementRootPath}'] exists and is not empty");
-            }
-
-            string gitBinPath = GVFSPlatform.Instance.GitInstallation.GetInstalledGitBinPath();
-            if (string.IsNullOrWhiteSpace(gitBinPath))
-            {
-                return new Result(GVFSConstants.GitIsNotInstalledError);
-            }
-
-            this.CheckGVFSHooksVersion(tracer: null, hooksVersion: out _);
-
-            try
-            {
-                enlistment = new GVFSEnlistment(
-                    normalizedEnlistementRootPath,
-                    this.RepositoryURL,
-                    gitBinPath,
-                    authentication: null);
-            }
-            catch (InvalidRepoException e)
-            {
-                return new Result($"Error when creating a new GVFS enlistment at '{normalizedEnlistementRootPath}'. {e.Message}");
-            }
-
-            return new Result(true);
-        }
-
-        private Result TryClone(
-            JsonTracer tracer,
-            GVFSEnlistment enlistment,
-            CacheServerInfo cacheServer,
-            RetryConfig retryConfig,
-            ServerGVFSConfig serverGVFSConfig,
-            string resolvedLocalCacheRoot)
-        {
-            Result pipeResult;
-            using (NamedPipeServer pipeServer = this.StartNamedPipe(tracer, enlistment, out pipeResult))
-            {
-                if (!pipeResult.Success)
-                {
-                    return pipeResult;
-                }
-
-                using (GitObjectsHttpRequestor objectRequestor = new GitObjectsHttpRequestor(tracer, enlistment, cacheServer, retryConfig))
-                {
-                    GitRefs refs = objectRequestor.QueryInfoRefs(this.SingleBranch ? this.Branch : null);
-
-                    if (refs == null)
-                    {
-                        return new Result("Could not query info/refs from: " + Uri.EscapeUriString(enlistment.RepoUrl));
-                    }
-
-                    if (this.Branch == null)
-                    {
-                        this.Branch = refs.GetDefaultBranch();
-
-                        EventMetadata metadata = new EventMetadata();
-                        metadata.Add("Branch", this.Branch);
-                        tracer.RelatedEvent(EventLevel.Informational, "CloneDefaultRemoteBranch", metadata);
-                    }
-                    else
-                    {
-                        if (!refs.HasBranch(this.Branch))
-                        {
-                            EventMetadata metadata = new EventMetadata();
-                            metadata.Add("Branch", this.Branch);
-                            tracer.RelatedEvent(EventLevel.Warning, "CloneBranchDoesNotExist", metadata);
-
-                            string errorMessage = string.Format("Remote branch {0} not found in upstream origin", this.Branch);
-                            return new Result(errorMessage);
-                        }
-                    }
-
-                    if (!enlistment.TryCreateEnlistmentSubFolders())
-                    {
-                        string error = "Could not create enlistment directories";
-                        tracer.RelatedError(error);
-                        return new Result(error);
-                    }
-
-                    if (!GVFSPlatform.Instance.FileSystem.IsFileSystemSupported(enlistment.EnlistmentRoot, out string fsError))
-                    {
-                        string error = $"FileSystem unsupported: {fsError}";
-                        tracer.RelatedError(error);
-                        return new Result(error);
-                    }
-
-                    string localCacheError;
-                    if (!this.TryDetermineLocalCacheAndInitializePaths(tracer, enlistment, serverGVFSConfig, cacheServer, resolvedLocalCacheRoot, out localCacheError))
-                    {
-                        tracer.RelatedError(localCacheError);
-                        return new Result(localCacheError);
-                    }
-
-                    // There's no need to use CreateDirectoryAccessibleByAuthUsers as these directories will inherit
-                    // the ACLs used to create LocalCacheRoot
-                    Directory.CreateDirectory(enlistment.GitObjectsRoot);
-                    Directory.CreateDirectory(enlistment.GitPackRoot);
-                    Directory.CreateDirectory(enlistment.BlobSizesRoot);
-
-                    return this.CreateClone(tracer, enlistment, objectRequestor, refs, this.Branch);
-                }
-            }
-        }
-
-        private NamedPipeServer StartNamedPipe(ITracer tracer, GVFSEnlistment enlistment, out Result errorResult)
-        {
-            try
-            {
-                errorResult = new Result(true);
-                return AllowAllLocksNamedPipeServer.Create(tracer, enlistment);
-            }
-            catch (PipeNameLengthException)
-            {
-                errorResult = new Result("Failed to clone. Path exceeds the maximum number of allowed characters");
-                return null;
-            }
-        }
-
-        private string GetCloneRoot(out string fullEnlistmentRootPathParameter)
-        {
-            fullEnlistmentRootPathParameter = null;
-
-            try
-            {
-                string repoName = this.RepositoryURL.Substring(this.RepositoryURL.LastIndexOf('/') + 1);
-                fullEnlistmentRootPathParameter =
-                    string.IsNullOrWhiteSpace(this.EnlistmentRootPathParameter)
-                    ? Path.Combine(Environment.CurrentDirectory, repoName)
-                    : this.EnlistmentRootPathParameter;
-
-                fullEnlistmentRootPathParameter = Path.GetFullPath(fullEnlistmentRootPathParameter);
-
-                string errorMessage;
-                string enlistmentRootPath;
-                if (!GVFSPlatform.Instance.FileSystem.TryGetNormalizedPath(fullEnlistmentRootPathParameter, out enlistmentRootPath, out errorMessage))
-                {
-                    this.ReportErrorAndExit("Unable to determine normalized path of clone root: " + errorMessage);
-                    return null;
-                }
-
-                return enlistmentRootPath;
-            }
-            catch (IOException e)
-            {
-                this.ReportErrorAndExit("Unable to determine clone root: " + e.ToString());
-                return null;
-            }
-        }
-
-        private void CheckKernelDriverSupported(string normalizedEnlistmentRootPath)
-        {
-            string warning;
-            string error;
-            if (!GVFSPlatform.Instance.KernelDriver.IsSupported(normalizedEnlistmentRootPath, out warning, out error))
-            {
-                this.ReportErrorAndExit($"Error: {error}");
-            }
-            else if (!string.IsNullOrEmpty(warning))
-            {
-                this.Output.WriteLine();
-                this.Output.WriteLine($"WARNING: {warning}");
-            }
-        }
-
-        private void CheckNotInsideExistingRepo(string normalizedEnlistmentRootPath)
-        {
-            string errorMessage;
-            string existingEnlistmentRoot;
-            if (GVFSPlatform.Instance.TryGetGVFSEnlistmentRoot(normalizedEnlistmentRootPath, out existingEnlistmentRoot, out errorMessage))
-            {
-                this.ReportErrorAndExit("Error: You can't clone inside an existing GVFS repo ({0})", existingEnlistmentRoot);
-            }
-
-            if (this.IsExistingPipeListening(normalizedEnlistmentRootPath))
-            {
-                this.ReportErrorAndExit($"Error: There is currently a GVFS.Mount process running for '{normalizedEnlistmentRootPath}'. This process must be stopped before cloning.");
-            }
-        }
-
-        private bool TryDetermineLocalCacheAndInitializePaths(
-            ITracer tracer,
-            GVFSEnlistment enlistment,
-            ServerGVFSConfig serverGVFSConfig,
-            CacheServerInfo currentCacheServer,
-            string localCacheRoot,
-            out string errorMessage)
-        {
-            errorMessage = null;
-            LocalCacheResolver localCacheResolver = new LocalCacheResolver(enlistment);
-
-            string error;
-            string localCacheKey;
-            if (!localCacheResolver.TryGetLocalCacheKeyFromLocalConfigOrRemoteCacheServers(
-                tracer,
-                serverGVFSConfig,
-                currentCacheServer,
-                localCacheRoot,
-                localCacheKey: out localCacheKey,
-                errorMessage: out error))
-            {
-                errorMessage = "Error determining local cache key: " + error;
-                return false;
-            }
-
-            EventMetadata metadata = new EventMetadata();
-            metadata.Add("localCacheRoot", localCacheRoot);
-            metadata.Add("localCacheKey", localCacheKey);
-            metadata.Add(TracingConstants.MessageKey.InfoMessage, "Initializing cache paths");
-            tracer.RelatedEvent(EventLevel.Informational, "CloneVerb_TryDetermineLocalCacheAndInitializePaths", metadata);
-
-            enlistment.InitializeCachePathsFromKey(localCacheRoot, localCacheKey);
-
-            return true;
-        }
-
-        private Result CreateClone(
-            ITracer tracer,
-            GVFSEnlistment enlistment,
-            GitObjectsHttpRequestor objectRequestor,
-            GitRefs refs,
-            string branch)
-        {
-            Result initRepoResult = this.TryInitRepo(tracer, refs, enlistment);
-            if (!initRepoResult.Success)
-            {
-                return initRepoResult;
-            }
-
-            PhysicalFileSystem fileSystem = new PhysicalFileSystem();
-            string errorMessage;
-            if (!this.TryCreateAlternatesFile(fileSystem, enlistment, out errorMessage))
-            {
-                return new Result("Error configuring alternate: " + errorMessage);
-            }
-
-            GitRepo gitRepo = new GitRepo(tracer, enlistment, fileSystem);
-            GVFSContext context = new GVFSContext(tracer, fileSystem, gitRepo, enlistment);
-            GVFSGitObjects gitObjects = new GVFSGitObjects(context, objectRequestor);
-
-            if (!this.TryDownloadCommit(
-                refs.GetTipCommitId(branch),
-                enlistment,
-                objectRequestor,
-                gitObjects,
-                gitRepo,
-                out errorMessage))
-            {
-                return new Result(errorMessage);
-            }
-
-            if (!GVFSVerb.TrySetRequiredGitConfigSettings(enlistment) ||
-                !GVFSVerb.TrySetOptionalGitConfigSettings(enlistment))
-            {
-                return new Result("Unable to configure git repo");
-            }
-
-            CacheServerResolver cacheServerResolver = new CacheServerResolver(tracer, enlistment);
-            if (!cacheServerResolver.TrySaveUrlToLocalConfig(objectRequestor.CacheServer, out errorMessage))
-            {
-                return new Result("Unable to configure cache server: " + errorMessage);
-            }
-
-            GitProcess git = new GitProcess(enlistment);
-            string originBranchName = "origin/" + branch;
-            GitProcess.Result createBranchResult = git.CreateBranchWithUpstream(branch, originBranchName);
-            if (createBranchResult.ExitCodeIsFailure)
-            {
-                return new Result("Unable to create branch '" + originBranchName + "': " + createBranchResult.Errors + "\r\n" + createBranchResult.Output);
-            }
-
-            File.WriteAllText(
-                Path.Combine(enlistment.WorkingDirectoryBackingRoot, GVFSConstants.DotGit.Head),
-                "ref: refs/heads/" + branch);
-
-            if (!this.TryDownloadRootGitAttributes(enlistment, gitObjects, gitRepo, out errorMessage))
-            {
-                return new Result(errorMessage);
-            }
-
-            this.CreateGitScript(enlistment);
-
-            string installHooksError;
-            if (!HooksInstaller.InstallHooks(context, out installHooksError))
-            {
-                tracer.RelatedError(installHooksError);
-                return new Result(installHooksError);
-            }
-
-            GitProcess.Result forceCheckoutResult = git.ForceCheckout(branch);
-            if (forceCheckoutResult.ExitCodeIsFailure && forceCheckoutResult.Errors.IndexOf("unable to read tree") > 0)
-            {
-                // It is possible to have the above TryDownloadCommit() fail because we
-                // already have the commit and root tree we intend to check out, but
-                // don't have a tree further down the working directory. If we fail
-                // checkout here, its' because we don't have these trees and the
-                // read-object hook is not available yet. Force downloading the commit
-                // again and retry the checkout.
-
-                if (!this.TryDownloadCommit(
-                    refs.GetTipCommitId(branch),
-                    enlistment,
-                    objectRequestor,
-                    gitObjects,
-                    gitRepo,
-                    out errorMessage,
-                    checkLocalObjectCache: false))
-                {
-                    return new Result(errorMessage);
-                }
-
-                forceCheckoutResult = git.ForceCheckout(branch);
-            }
-
-            if (forceCheckoutResult.ExitCodeIsFailure)
-            {
-                string[] errorLines = forceCheckoutResult.Errors.Split('\n');
-                StringBuilder checkoutErrors = new StringBuilder();
-                foreach (string gitError in errorLines)
-                {
-                    if (IsForceCheckoutErrorCloneFailure(gitError))
-                    {
-                        checkoutErrors.AppendLine(gitError);
-                    }
-                }
-
-                if (checkoutErrors.Length > 0)
-                {
-                    string error = "Could not complete checkout of branch: " + branch + ", " + checkoutErrors.ToString();
-                    tracer.RelatedError(error);
-                    return new Result(error);
-                }
-            }
-
-            if (!RepoMetadata.TryInitialize(tracer, enlistment.DotGVFSRoot, out errorMessage))
-            {
-                tracer.RelatedError(errorMessage);
-                return new Result(errorMessage);
-            }
-
-            try
-            {
-                RepoMetadata.Instance.SaveCloneMetadata(tracer, enlistment);
-                this.LogEnlistmentInfoAndSetConfigValues(tracer, git, enlistment);
-            }
-            catch (Exception e)
-            {
-                tracer.RelatedError(e.ToString());
-                return new Result(e.Message);
-            }
-            finally
-            {
-                RepoMetadata.Shutdown();
-            }
-
-            // Prepare the working directory folder for GVFS last to ensure that gvfs mount will fail if gvfs clone has failed
-            Exception exception;
-            string prepFileSystemError;
-            if (!GVFSPlatform.Instance.KernelDriver.TryPrepareFolderForCallbacks(enlistment.WorkingDirectoryBackingRoot, out prepFileSystemError, out exception))
-            {
-                EventMetadata metadata = new EventMetadata();
-                metadata.Add(nameof(prepFileSystemError), prepFileSystemError);
-                if (exception != null)
-                {
-                    metadata.Add("Exception", exception.ToString());
-                }
-
-                tracer.RelatedError(metadata, $"{nameof(this.CreateClone)}: TryPrepareFolderForCallbacks failed");
-                return new Result(prepFileSystemError);
-            }
-
-            return new Result(true);
-        }
-
-        // TODO(#1364): Don't call this method on POSIX platforms (or have it no-op on them)
-        private void CreateGitScript(GVFSEnlistment enlistment)
-        {
-            FileInfo gitCmd = new FileInfo(Path.Combine(enlistment.EnlistmentRoot, "git.cmd"));
-            using (FileStream fs = gitCmd.Create())
-            using (StreamWriter writer = new StreamWriter(fs))
-            {
-                writer.Write(
-@"
-@echo OFF
-echo .
-echo ^[105;30m
-echo      This repo was cloned using GVFS, and the git repo is in the 'src' directory
-echo      Switching you to the 'src' directory and rerunning your git command
-echo                                                                                      [0m
-
-@echo ON
-cd src
-git %*
-");
-            }
-
-            gitCmd.Attributes = FileAttributes.Hidden;
-        }
-
-        private Result TryInitRepo(ITracer tracer, GitRefs refs, Enlistment enlistmentToInit)
-        {
-            string repoPath = enlistmentToInit.WorkingDirectoryBackingRoot;
-            GitProcess.Result initResult = GitProcess.Init(enlistmentToInit);
-            if (initResult.ExitCodeIsFailure)
-            {
-                string error = string.Format("Could not init repo at to {0}: {1}", repoPath, initResult.Errors);
-                tracer.RelatedError(error);
-                return new Result(error);
-            }
-
-            try
-            {
-                GVFSPlatform.Instance.FileSystem.EnsureDirectoryIsOwnedByCurrentUser(enlistmentToInit.DotGitRoot);
-            }
-            catch (IOException e)
-            {
-                string error = string.Format("Could not ensure .git directory is owned by current user: {0}", e.Message);
-                tracer.RelatedError(error);
-                return new Result(error);
-            }
-
-            GitProcess.Result remoteAddResult = new GitProcess(enlistmentToInit).RemoteAdd("origin", enlistmentToInit.RepoUrl);
-            if (remoteAddResult.ExitCodeIsFailure)
-            {
-                string error = string.Format("Could not add remote to {0}: {1}", repoPath, remoteAddResult.Errors);
-                tracer.RelatedError(error);
-                return new Result(error);
-            }
-
-            File.WriteAllText(
-                Path.Combine(repoPath, GVFSConstants.DotGit.PackedRefs),
-                refs.ToPackedRefs());
-
-            return new Result(true);
-        }
-
-        private class Result
-        {
-            public Result(bool success)
-            {
-                this.Success = success;
-                this.ErrorMessage = string.Empty;
-            }
-
-            public Result(string errorMessage)
-            {
-                this.Success = false;
-                this.ErrorMessage = errorMessage;
-            }
-
-            public bool Success { get; }
-            public string ErrorMessage { get; }
-        }
-    }
-}
+using CommandLine;
+using GVFS.Common;
+using GVFS.Common.FileSystem;
+using GVFS.Common.Git;
+using GVFS.Common.Http;
+using GVFS.Common.NamedPipes;
+using GVFS.Common.Tracing;
+using System;
+using System.ComponentModel;
+using System.Diagnostics;
+using System.IO;
+using System.Linq;
+using System.Reflection;
+using System.Text;
+
+namespace GVFS.CommandLine
+{
+    [Verb(CloneVerb.CloneVerbName, HelpText = "Clone a git repo and mount it as a GVFS virtual repo")]
+    public class CloneVerb : GVFSVerb
+    {
+        private const string CloneVerbName = "clone";
+
+        [Value(
+            0,
+            Required = true,
+            MetaName = "Repository URL",
+            HelpText = "The url of the repo")]
+        public string RepositoryURL { get; set; }
+
+        [Value(
+            1,
+            Required = false,
+            Default = "",
+            MetaName = "Enlistment Root Path",
+            HelpText = "Full or relative path to the GVFS enlistment root")]
+        public override string EnlistmentRootPathParameter { get; set; }
+
+        [Option(
+            "cache-server-url",
+            Required = false,
+            Default = null,
+            HelpText = "The url or friendly name of the cache server")]
+        public string CacheServerUrl { get; set; }
+
+        [Option(
+            'b',
+            "branch",
+            Required = false,
+            HelpText = "Branch to checkout after clone")]
+        public string Branch { get; set; }
+
+        [Option(
+            "single-branch",
+            Required = false,
+            Default = false,
+            HelpText = "Use this option to only download metadata for the branch that will be checked out")]
+        public bool SingleBranch { get; set; }
+
+        [Option(
+            "no-mount",
+            Required = false,
+            Default = false,
+            HelpText = "Use this option to only clone, but not mount the repo")]
+        public bool NoMount { get; set; }
+
+        [Option(
+            "no-prefetch",
+            Required = false,
+            Default = false,
+            HelpText = "Use this option to not prefetch commits after clone")]
+        public bool NoPrefetch { get; set; }
+
+        [Option(
+            "local-cache-path",
+            Required = false,
+            HelpText = "Use this option to override the path for the local GVFS cache.")]
+        public string LocalCacheRoot { get; set; }
+
+        protected override string VerbName
+        {
+            get { return CloneVerbName; }
+        }
+
+        public override void Execute()
+        {
+            int exitCode = 0;
+
+            this.ValidatePathParameter(this.EnlistmentRootPathParameter);
+            this.ValidatePathParameter(this.LocalCacheRoot);
+
+            string fullEnlistmentRootPathParameter;
+            string normalizedEnlistmentRootPath = this.GetCloneRoot(out fullEnlistmentRootPathParameter);
+
+            if (!string.IsNullOrWhiteSpace(this.LocalCacheRoot))
+            {
+                string fullLocalCacheRootPath = Path.GetFullPath(this.LocalCacheRoot);
+
+                string errorMessage;
+                string normalizedLocalCacheRootPath;
+                if (!GVFSPlatform.Instance.FileSystem.TryGetNormalizedPath(fullLocalCacheRootPath, out normalizedLocalCacheRootPath, out errorMessage))
+                {
+                    this.ReportErrorAndExit($"Failed to determine normalized path for '--local-cache-path' path {fullLocalCacheRootPath}: {errorMessage}");
+                }
+
+                if (normalizedLocalCacheRootPath.StartsWith(
+                    Path.Combine(normalizedEnlistmentRootPath, GVFSConstants.WorkingDirectoryRootName),
+                    GVFSPlatform.Instance.Constants.PathComparison))
+                {
+                    this.ReportErrorAndExit("'--local-cache-path' cannot be inside the src folder");
+                }
+            }
+
+            this.CheckKernelDriverSupported(normalizedEnlistmentRootPath);
+            this.CheckNotInsideExistingRepo(normalizedEnlistmentRootPath);
+            this.BlockEmptyCacheServerUrl(this.CacheServerUrl);
+
+            try
+            {
+                GVFSEnlistment enlistment;
+                Result cloneResult = new Result(false);
+
+                CacheServerInfo cacheServer = null;
+                ServerGVFSConfig serverGVFSConfig = null;
+
+                using (JsonTracer tracer = new JsonTracer(GVFSConstants.GVFSEtwProviderName, "GVFSClone"))
+                {
+                    cloneResult = this.TryCreateEnlistment(fullEnlistmentRootPathParameter, normalizedEnlistmentRootPath, out enlistment);
+                    if (cloneResult.Success)
+                    {
+                        // Create the enlistment root explicitly with CreateDirectoryAccessibleByAuthUsers before calling
+                        // AddLogFileEventListener to ensure that elevated and non-elevated users have access to the root.
+                        string createDirectoryError;
+                        if (!GVFSPlatform.Instance.FileSystem.TryCreateDirectoryAccessibleByAuthUsers(enlistment.EnlistmentRoot, out createDirectoryError))
+                        {
+                            this.ReportErrorAndExit($"Failed to create '{enlistment.EnlistmentRoot}': {createDirectoryError}");
+                        }
+
+                        tracer.AddLogFileEventListener(
+                            GVFSEnlistment.GetNewGVFSLogFileName(enlistment.GVFSLogsRoot, GVFSConstants.LogFileTypes.Clone),
+                            EventLevel.Informational,
+                            Keywords.Any);
+                        tracer.WriteStartEvent(
+                            enlistment.EnlistmentRoot,
+                            enlistment.RepoUrl,
+                            this.CacheServerUrl,
+                            new EventMetadata
+                            {
+                                { "Branch", this.Branch },
+                                { "LocalCacheRoot", this.LocalCacheRoot },
+                                { "SingleBranch", this.SingleBranch },
+                                { "NoMount", this.NoMount },
+                                { "NoPrefetch", this.NoPrefetch },
+                                { "Unattended", this.Unattended },
+                                { "IsElevated", GVFSPlatform.Instance.IsElevated() },
+                                { "NamedPipeName", enlistment.NamedPipeName },
+                                { "ProcessID", Process.GetCurrentProcess().Id },
+                                { nameof(this.EnlistmentRootPathParameter), this.EnlistmentRootPathParameter },
+                                { nameof(fullEnlistmentRootPathParameter), fullEnlistmentRootPathParameter },
+                            });
+
+                        CacheServerResolver cacheServerResolver = new CacheServerResolver(tracer, enlistment);
+                        cacheServer = cacheServerResolver.ParseUrlOrFriendlyName(this.CacheServerUrl);
+
+                        string resolvedLocalCacheRoot;
+                        if (string.IsNullOrWhiteSpace(this.LocalCacheRoot))
+                        {
+                            string localCacheRootError;
+                            if (!LocalCacheResolver.TryGetDefaultLocalCacheRoot(enlistment, out resolvedLocalCacheRoot, out localCacheRootError))
+                            {
+                                this.ReportErrorAndExit(
+                                    tracer,
+                                    $"Failed to determine the default location for the local GVFS cache: `{localCacheRootError}`");
+                            }
+                        }
+                        else
+                        {
+                            resolvedLocalCacheRoot = Path.GetFullPath(this.LocalCacheRoot);
+                        }
+
+                        this.Output.WriteLine("Clone parameters:");
+                        this.Output.WriteLine("  Repo URL:     " + enlistment.RepoUrl);
+                        this.Output.WriteLine("  Branch:       " + (string.IsNullOrWhiteSpace(this.Branch) ? "Default" : this.Branch));
+                        this.Output.WriteLine("  Cache Server: " + cacheServer);
+                        this.Output.WriteLine("  Local Cache:  " + resolvedLocalCacheRoot);
+                        this.Output.WriteLine("  Destination:  " + enlistment.EnlistmentRoot);
+
+                        string authErrorMessage;
+                        if (!this.TryAuthenticate(tracer, enlistment, out authErrorMessage))
+                        {
+                            this.ReportErrorAndExit(tracer, "Cannot clone because authentication failed: " + authErrorMessage);
+                        }
+
+                        RetryConfig retryConfig = this.GetRetryConfig(tracer, enlistment, TimeSpan.FromMinutes(RetryConfig.FetchAndCloneTimeoutMinutes));
+
+                        serverGVFSConfig = this.QueryGVFSConfigWithFallbackCacheServer(
+                            tracer,
+                            enlistment,
+                            retryConfig,
+                            cacheServer);
+
+                        cacheServer = this.ResolveCacheServer(tracer, cacheServer, cacheServerResolver, serverGVFSConfig);
+
+                        this.ValidateClientVersions(tracer, enlistment, serverGVFSConfig, showWarnings: true);
+
+                        this.ShowStatusWhileRunning(
+                            () =>
+                            {
+                                cloneResult = this.TryClone(tracer, enlistment, cacheServer, retryConfig, serverGVFSConfig, resolvedLocalCacheRoot);
+                                return cloneResult.Success;
+                            },
+                            "Cloning",
+                            normalizedEnlistmentRootPath);
+                    }
+
+                    if (!cloneResult.Success)
+                    {
+                        tracer.RelatedError(cloneResult.ErrorMessage);
+                    }
+                }
+
+                if (cloneResult.Success)
+                {
+                    if (!this.NoPrefetch)
+                    {
+                        bool trustPackIndexes = enlistment.GetTrustPackIndexesConfig();
+                        /* If pack indexes are not trusted, the prefetch can take a long time.
+                         * We will run the prefetch command in the background.
+                         */
+                        if (trustPackIndexes)
+                        {
+                            ReturnCode result = this.Execute<PrefetchVerb>(
+                                enlistment,
+                                verb =>
+                                {
+                                    verb.Commits = true;
+                                    verb.SkipVersionCheck = true;
+                                    verb.ResolvedCacheServer = cacheServer;
+                                    verb.ServerGVFSConfig = serverGVFSConfig;
+                                });
+
+                            if (result != ReturnCode.Success)
+                            {
+                                this.Output.WriteLine("\r\nError during prefetch @ {0}", fullEnlistmentRootPathParameter);
+                                exitCode = (int)result;
+                            }
+                        }
+                        else
+                        {
+                            try
+                            {
+                                string gvfsExecutable = Assembly.GetExecutingAssembly().Location;
+                                Process.Start(new ProcessStartInfo(
+                                    fileName: gvfsExecutable,
+                                    arguments: "prefetch --commits")
+                                    {
+                                        UseShellExecute = true,
+                                        WindowStyle = ProcessWindowStyle.Minimized,
+                                        WorkingDirectory = enlistment.EnlistmentRoot
+                                    });
+                                this.Output.WriteLine("\r\nPrefetch of commit graph has been started as a background process. Git operations involving history may be slower until prefetch has completed.\r\n");
+                            }
+                            catch (Win32Exception ex)
+                            {
+                                this.Output.WriteLine("\r\nError starting prefetch: " + ex.Message);
+                                this.Output.WriteLine("Run 'gvfs prefetch --commits' from within your enlistment to prefetch the commit graph.");
+                            }
+                        }
+                    }
+
+                    if (this.NoMount)
+                    {
+                        this.Output.WriteLine("\r\nIn order to mount, first cd to within your enlistment, then call: ");
+                        this.Output.WriteLine("gvfs mount");
+                    }
+                    else
+                    {
+                        this.Execute<MountVerb>(
+                            enlistment,
+                            verb =>
+                            {
+                                verb.SkipMountedCheck = true;
+                                verb.SkipVersionCheck = true;
+                                verb.ResolvedCacheServer = cacheServer;
+                                verb.DownloadedGVFSConfig = serverGVFSConfig;
+                            });
+                    }
+                }
+                else
+                {
+                    this.Output.WriteLine("\r\nCannot clone @ {0}", fullEnlistmentRootPathParameter);
+                    this.Output.WriteLine("Error: {0}", cloneResult.ErrorMessage);
+                    exitCode = (int)ReturnCode.GenericError;
+                }
+            }
+            catch (AggregateException e)
+            {
+                this.Output.WriteLine("Cannot clone @ {0}:", fullEnlistmentRootPathParameter);
+                foreach (Exception ex in e.Flatten().InnerExceptions)
+                {
+                    this.Output.WriteLine("Exception: {0}", ex.ToString());
+                }
+
+                exitCode = (int)ReturnCode.GenericError;
+            }
+            catch (VerbAbortedException)
+            {
+                throw;
+            }
+            catch (Exception e)
+            {
+                this.ReportErrorAndExit("Cannot clone @ {0}: {1}", fullEnlistmentRootPathParameter, e.ToString());
+            }
+
+            Environment.Exit(exitCode);
+        }
+
+        private static bool IsForceCheckoutErrorCloneFailure(string checkoutError)
+        {
+            if (string.IsNullOrWhiteSpace(checkoutError) ||
+                checkoutError.Contains("Already on"))
+            {
+                return false;
+            }
+
+            return true;
+        }
+
+        private Result TryCreateEnlistment(
+            string fullEnlistmentRootPathParameter,
+            string normalizedEnlistementRootPath,
+            out GVFSEnlistment enlistment)
+        {
+            enlistment = null;
+
+            // Check that EnlistmentRootPath is empty before creating a tracer and LogFileEventListener as
+            // LogFileEventListener will create a file in EnlistmentRootPath
+            if (Directory.Exists(normalizedEnlistementRootPath) && Directory.EnumerateFileSystemEntries(normalizedEnlistementRootPath).Any())
+            {
+                if (fullEnlistmentRootPathParameter.Equals(normalizedEnlistementRootPath, GVFSPlatform.Instance.Constants.PathComparison))
+                {
+                    return new Result($"Clone directory '{fullEnlistmentRootPathParameter}' exists and is not empty");
+                }
+
+                return new Result($"Clone directory '{fullEnlistmentRootPathParameter}' ['{normalizedEnlistementRootPath}'] exists and is not empty");
+            }
+
+            string gitBinPath = GVFSPlatform.Instance.GitInstallation.GetInstalledGitBinPath();
+            if (string.IsNullOrWhiteSpace(gitBinPath))
+            {
+                return new Result(GVFSConstants.GitIsNotInstalledError);
+            }
+
+            this.CheckGVFSHooksVersion(tracer: null, hooksVersion: out _);
+
+            try
+            {
+                enlistment = new GVFSEnlistment(
+                    normalizedEnlistementRootPath,
+                    this.RepositoryURL,
+                    gitBinPath,
+                    authentication: null);
+            }
+            catch (InvalidRepoException e)
+            {
+                return new Result($"Error when creating a new GVFS enlistment at '{normalizedEnlistementRootPath}'. {e.Message}");
+            }
+
+            return new Result(true);
+        }
+
+        private Result TryClone(
+            JsonTracer tracer,
+            GVFSEnlistment enlistment,
+            CacheServerInfo cacheServer,
+            RetryConfig retryConfig,
+            ServerGVFSConfig serverGVFSConfig,
+            string resolvedLocalCacheRoot)
+        {
+            Result pipeResult;
+            using (NamedPipeServer pipeServer = this.StartNamedPipe(tracer, enlistment, out pipeResult))
+            {
+                if (!pipeResult.Success)
+                {
+                    return pipeResult;
+                }
+
+                using (GitObjectsHttpRequestor objectRequestor = new GitObjectsHttpRequestor(tracer, enlistment, cacheServer, retryConfig))
+                {
+                    GitRefs refs = objectRequestor.QueryInfoRefs(this.SingleBranch ? this.Branch : null);
+
+                    if (refs == null)
+                    {
+                        return new Result("Could not query info/refs from: " + Uri.EscapeUriString(enlistment.RepoUrl));
+                    }
+
+                    if (this.Branch == null)
+                    {
+                        this.Branch = refs.GetDefaultBranch();
+
+                        EventMetadata metadata = new EventMetadata();
+                        metadata.Add("Branch", this.Branch);
+                        tracer.RelatedEvent(EventLevel.Informational, "CloneDefaultRemoteBranch", metadata);
+                    }
+                    else
+                    {
+                        if (!refs.HasBranch(this.Branch))
+                        {
+                            EventMetadata metadata = new EventMetadata();
+                            metadata.Add("Branch", this.Branch);
+                            tracer.RelatedEvent(EventLevel.Warning, "CloneBranchDoesNotExist", metadata);
+
+                            string errorMessage = string.Format("Remote branch {0} not found in upstream origin", this.Branch);
+                            return new Result(errorMessage);
+                        }
+                    }
+
+                    if (!enlistment.TryCreateEnlistmentSubFolders())
+                    {
+                        string error = "Could not create enlistment directories";
+                        tracer.RelatedError(error);
+                        return new Result(error);
+                    }
+
+                    if (!GVFSPlatform.Instance.FileSystem.IsFileSystemSupported(enlistment.EnlistmentRoot, out string fsError))
+                    {
+                        string error = $"FileSystem unsupported: {fsError}";
+                        tracer.RelatedError(error);
+                        return new Result(error);
+                    }
+
+                    string localCacheError;
+                    if (!this.TryDetermineLocalCacheAndInitializePaths(tracer, enlistment, serverGVFSConfig, cacheServer, resolvedLocalCacheRoot, out localCacheError))
+                    {
+                        tracer.RelatedError(localCacheError);
+                        return new Result(localCacheError);
+                    }
+
+                    // There's no need to use CreateDirectoryAccessibleByAuthUsers as these directories will inherit
+                    // the ACLs used to create LocalCacheRoot
+                    Directory.CreateDirectory(enlistment.GitObjectsRoot);
+                    Directory.CreateDirectory(enlistment.GitPackRoot);
+                    Directory.CreateDirectory(enlistment.BlobSizesRoot);
+
+                    return this.CreateClone(tracer, enlistment, objectRequestor, refs, this.Branch);
+                }
+            }
+        }
+
+        private NamedPipeServer StartNamedPipe(ITracer tracer, GVFSEnlistment enlistment, out Result errorResult)
+        {
+            try
+            {
+                errorResult = new Result(true);
+                return AllowAllLocksNamedPipeServer.Create(tracer, enlistment);
+            }
+            catch (PipeNameLengthException)
+            {
+                errorResult = new Result("Failed to clone. Path exceeds the maximum number of allowed characters");
+                return null;
+            }
+        }
+
+        private string GetCloneRoot(out string fullEnlistmentRootPathParameter)
+        {
+            fullEnlistmentRootPathParameter = null;
+
+            try
+            {
+                string repoName = this.RepositoryURL.Substring(this.RepositoryURL.LastIndexOf('/') + 1);
+                fullEnlistmentRootPathParameter =
+                    string.IsNullOrWhiteSpace(this.EnlistmentRootPathParameter)
+                    ? Path.Combine(Environment.CurrentDirectory, repoName)
+                    : this.EnlistmentRootPathParameter;
+
+                fullEnlistmentRootPathParameter = Path.GetFullPath(fullEnlistmentRootPathParameter);
+
+                string errorMessage;
+                string enlistmentRootPath;
+                if (!GVFSPlatform.Instance.FileSystem.TryGetNormalizedPath(fullEnlistmentRootPathParameter, out enlistmentRootPath, out errorMessage))
+                {
+                    this.ReportErrorAndExit("Unable to determine normalized path of clone root: " + errorMessage);
+                    return null;
+                }
+
+                return enlistmentRootPath;
+            }
+            catch (IOException e)
+            {
+                this.ReportErrorAndExit("Unable to determine clone root: " + e.ToString());
+                return null;
+            }
+        }
+
+        private void CheckKernelDriverSupported(string normalizedEnlistmentRootPath)
+        {
+            string warning;
+            string error;
+            if (!GVFSPlatform.Instance.KernelDriver.IsSupported(normalizedEnlistmentRootPath, out warning, out error))
+            {
+                this.ReportErrorAndExit($"Error: {error}");
+            }
+            else if (!string.IsNullOrEmpty(warning))
+            {
+                this.Output.WriteLine();
+                this.Output.WriteLine($"WARNING: {warning}");
+            }
+        }
+
+        private void CheckNotInsideExistingRepo(string normalizedEnlistmentRootPath)
+        {
+            string errorMessage;
+            string existingEnlistmentRoot;
+            if (GVFSPlatform.Instance.TryGetGVFSEnlistmentRoot(normalizedEnlistmentRootPath, out existingEnlistmentRoot, out errorMessage))
+            {
+                this.ReportErrorAndExit("Error: You can't clone inside an existing GVFS repo ({0})", existingEnlistmentRoot);
+            }
+
+            if (this.IsExistingPipeListening(normalizedEnlistmentRootPath))
+            {
+                this.ReportErrorAndExit($"Error: There is currently a GVFS.Mount process running for '{normalizedEnlistmentRootPath}'. This process must be stopped before cloning.");
+            }
+        }
+
+        private bool TryDetermineLocalCacheAndInitializePaths(
+            ITracer tracer,
+            GVFSEnlistment enlistment,
+            ServerGVFSConfig serverGVFSConfig,
+            CacheServerInfo currentCacheServer,
+            string localCacheRoot,
+            out string errorMessage)
+        {
+            errorMessage = null;
+            LocalCacheResolver localCacheResolver = new LocalCacheResolver(enlistment);
+
+            string error;
+            string localCacheKey;
+            if (!localCacheResolver.TryGetLocalCacheKeyFromLocalConfigOrRemoteCacheServers(
+                tracer,
+                serverGVFSConfig,
+                currentCacheServer,
+                localCacheRoot,
+                localCacheKey: out localCacheKey,
+                errorMessage: out error))
+            {
+                errorMessage = "Error determining local cache key: " + error;
+                return false;
+            }
+
+            EventMetadata metadata = new EventMetadata();
+            metadata.Add("localCacheRoot", localCacheRoot);
+            metadata.Add("localCacheKey", localCacheKey);
+            metadata.Add(TracingConstants.MessageKey.InfoMessage, "Initializing cache paths");
+            tracer.RelatedEvent(EventLevel.Informational, "CloneVerb_TryDetermineLocalCacheAndInitializePaths", metadata);
+
+            enlistment.InitializeCachePathsFromKey(localCacheRoot, localCacheKey);
+
+            return true;
+        }
+
+        private Result CreateClone(
+            ITracer tracer,
+            GVFSEnlistment enlistment,
+            GitObjectsHttpRequestor objectRequestor,
+            GitRefs refs,
+            string branch)
+        {
+            Result initRepoResult = this.TryInitRepo(tracer, refs, enlistment);
+            if (!initRepoResult.Success)
+            {
+                return initRepoResult;
+            }
+
+            PhysicalFileSystem fileSystem = new PhysicalFileSystem();
+            string errorMessage;
+            if (!this.TryCreateAlternatesFile(fileSystem, enlistment, out errorMessage))
+            {
+                return new Result("Error configuring alternate: " + errorMessage);
+            }
+
+            GitRepo gitRepo = new GitRepo(tracer, enlistment, fileSystem);
+            GVFSContext context = new GVFSContext(tracer, fileSystem, gitRepo, enlistment);
+            GVFSGitObjects gitObjects = new GVFSGitObjects(context, objectRequestor);
+
+            if (!this.TryDownloadCommit(
+                refs.GetTipCommitId(branch),
+                enlistment,
+                objectRequestor,
+                gitObjects,
+                gitRepo,
+                out errorMessage))
+            {
+                return new Result(errorMessage);
+            }
+
+            if (!GVFSVerb.TrySetRequiredGitConfigSettings(enlistment) ||
+                !GVFSVerb.TrySetOptionalGitConfigSettings(enlistment))
+            {
+                return new Result("Unable to configure git repo");
+            }
+
+            CacheServerResolver cacheServerResolver = new CacheServerResolver(tracer, enlistment);
+            if (!cacheServerResolver.TrySaveUrlToLocalConfig(objectRequestor.CacheServer, out errorMessage))
+            {
+                return new Result("Unable to configure cache server: " + errorMessage);
+            }
+
+            GitProcess git = new GitProcess(enlistment);
+            string originBranchName = "origin/" + branch;
+            GitProcess.Result createBranchResult = git.CreateBranchWithUpstream(branch, originBranchName);
+            if (createBranchResult.ExitCodeIsFailure)
+            {
+                return new Result("Unable to create branch '" + originBranchName + "': " + createBranchResult.Errors + "\r\n" + createBranchResult.Output);
+            }
+
+            File.WriteAllText(
+                Path.Combine(enlistment.WorkingDirectoryBackingRoot, GVFSConstants.DotGit.Head),
+                "ref: refs/heads/" + branch);
+
+            if (!this.TryDownloadRootGitAttributes(enlistment, gitObjects, gitRepo, out errorMessage))
+            {
+                return new Result(errorMessage);
+            }
+
+            this.CreateGitScript(enlistment);
+
+            string installHooksError;
+            if (!HooksInstaller.InstallHooks(context, out installHooksError))
+            {
+                tracer.RelatedError(installHooksError);
+                return new Result(installHooksError);
+            }
+
+            GitProcess.Result forceCheckoutResult = git.ForceCheckout(branch);
+            if (forceCheckoutResult.ExitCodeIsFailure && forceCheckoutResult.Errors.IndexOf("unable to read tree") > 0)
+            {
+                // It is possible to have the above TryDownloadCommit() fail because we
+                // already have the commit and root tree we intend to check out, but
+                // don't have a tree further down the working directory. If we fail
+                // checkout here, its' because we don't have these trees and the
+                // read-object hook is not available yet. Force downloading the commit
+                // again and retry the checkout.
+
+                if (!this.TryDownloadCommit(
+                    refs.GetTipCommitId(branch),
+                    enlistment,
+                    objectRequestor,
+                    gitObjects,
+                    gitRepo,
+                    out errorMessage,
+                    checkLocalObjectCache: false))
+                {
+                    return new Result(errorMessage);
+                }
+
+                forceCheckoutResult = git.ForceCheckout(branch);
+            }
+
+            if (forceCheckoutResult.ExitCodeIsFailure)
+            {
+                string[] errorLines = forceCheckoutResult.Errors.Split('\n');
+                StringBuilder checkoutErrors = new StringBuilder();
+                foreach (string gitError in errorLines)
+                {
+                    if (IsForceCheckoutErrorCloneFailure(gitError))
+                    {
+                        checkoutErrors.AppendLine(gitError);
+                    }
+                }
+
+                if (checkoutErrors.Length > 0)
+                {
+                    string error = "Could not complete checkout of branch: " + branch + ", " + checkoutErrors.ToString();
+                    tracer.RelatedError(error);
+                    return new Result(error);
+                }
+            }
+
+            if (!RepoMetadata.TryInitialize(tracer, enlistment.DotGVFSRoot, out errorMessage))
+            {
+                tracer.RelatedError(errorMessage);
+                return new Result(errorMessage);
+            }
+
+            try
+            {
+                RepoMetadata.Instance.SaveCloneMetadata(tracer, enlistment);
+                this.LogEnlistmentInfoAndSetConfigValues(tracer, git, enlistment);
+            }
+            catch (Exception e)
+            {
+                tracer.RelatedError(e.ToString());
+                return new Result(e.Message);
+            }
+            finally
+            {
+                RepoMetadata.Shutdown();
+            }
+
+            // Prepare the working directory folder for GVFS last to ensure that gvfs mount will fail if gvfs clone has failed
+            Exception exception;
+            string prepFileSystemError;
+            if (!GVFSPlatform.Instance.KernelDriver.TryPrepareFolderForCallbacks(enlistment.WorkingDirectoryBackingRoot, out prepFileSystemError, out exception))
+            {
+                EventMetadata metadata = new EventMetadata();
+                metadata.Add(nameof(prepFileSystemError), prepFileSystemError);
+                if (exception != null)
+                {
+                    metadata.Add("Exception", exception.ToString());
+                }
+
+                tracer.RelatedError(metadata, $"{nameof(this.CreateClone)}: TryPrepareFolderForCallbacks failed");
+                return new Result(prepFileSystemError);
+            }
+
+            return new Result(true);
+        }
+
+        // TODO(#1364): Don't call this method on POSIX platforms (or have it no-op on them)
+        private void CreateGitScript(GVFSEnlistment enlistment)
+        {
+            FileInfo gitCmd = new FileInfo(Path.Combine(enlistment.EnlistmentRoot, "git.cmd"));
+            using (FileStream fs = gitCmd.Create())
+            using (StreamWriter writer = new StreamWriter(fs))
+            {
+                writer.Write(
+@"
+@echo OFF
+echo .
+echo ^[105;30m
+echo      This repo was cloned using GVFS, and the git repo is in the 'src' directory
+echo      Switching you to the 'src' directory and rerunning your git command
+echo                                                                                      [0m
+
+@echo ON
+cd src
+git %*
+");
+            }
+
+            gitCmd.Attributes = FileAttributes.Hidden;
+        }
+
+        private Result TryInitRepo(ITracer tracer, GitRefs refs, Enlistment enlistmentToInit)
+        {
+            string repoPath = enlistmentToInit.WorkingDirectoryBackingRoot;
+            GitProcess.Result initResult = GitProcess.Init(enlistmentToInit);
+            if (initResult.ExitCodeIsFailure)
+            {
+                string error = string.Format("Could not init repo at to {0}: {1}", repoPath, initResult.Errors);
+                tracer.RelatedError(error);
+                return new Result(error);
+            }
+
+            try
+            {
+                GVFSPlatform.Instance.FileSystem.EnsureDirectoryIsOwnedByCurrentUser(enlistmentToInit.DotGitRoot);
+            }
+            catch (IOException e)
+            {
+                string error = string.Format("Could not ensure .git directory is owned by current user: {0}", e.Message);
+                tracer.RelatedError(error);
+                return new Result(error);
+            }
+
+            GitProcess.Result remoteAddResult = new GitProcess(enlistmentToInit).RemoteAdd("origin", enlistmentToInit.RepoUrl);
+            if (remoteAddResult.ExitCodeIsFailure)
+            {
+                string error = string.Format("Could not add remote to {0}: {1}", repoPath, remoteAddResult.Errors);
+                tracer.RelatedError(error);
+                return new Result(error);
+            }
+
+            File.WriteAllText(
+                Path.Combine(repoPath, GVFSConstants.DotGit.PackedRefs),
+                refs.ToPackedRefs());
+
+            return new Result(true);
+        }
+
+        private class Result
+        {
+            public Result(bool success)
+            {
+                this.Success = success;
+                this.ErrorMessage = string.Empty;
+            }
+
+            public Result(string errorMessage)
+            {
+                this.Success = false;
+                this.ErrorMessage = errorMessage;
+            }
+
+            public bool Success { get; }
+            public string ErrorMessage { get; }
+        }
+    }
+}