<?xml version="1.0" encoding="utf-8"?>
<Project ToolsVersion="4.0" xmlns="http://schemas.microsoft.com/developer/msbuild/2003">

  <PropertyGroup Label="Parameters">
    <GVFSVersion>0.2.173.2</GVFSVersion>
<<<<<<< HEAD
    <GitPackageVersion>2.20210317.1</GitPackageVersion>
=======
    <GitPackageVersion>2.20210322.1</GitPackageVersion>
>>>>>>> 28507321
  </PropertyGroup>

  <PropertyGroup Label="DefaultSettings">
    <Configuration Condition=" '$(Configuration)' == '' ">Debug</Configuration>
    <Platform Condition=" '$(Platform)' == '' ">x64</Platform>
    <SolutionDir Condition="$(SolutionDir) == '' Or $(SolutionDir) == '*Undefined*'">..\..\</SolutionDir>
    <BuildOutputDir>$(SolutionDir)..\BuildOutput</BuildOutputDir>
    <PackagesDir>$(SolutionDir)..\packages</PackagesDir>
  </PropertyGroup>

</Project>
<|MERGE_RESOLUTION|>--- conflicted
+++ resolved
@@ -1,21 +1,17 @@
-<?xml version="1.0" encoding="utf-8"?>
-<Project ToolsVersion="4.0" xmlns="http://schemas.microsoft.com/developer/msbuild/2003">
-
-  <PropertyGroup Label="Parameters">
-    <GVFSVersion>0.2.173.2</GVFSVersion>
-<<<<<<< HEAD
-    <GitPackageVersion>2.20210317.1</GitPackageVersion>
-=======
-    <GitPackageVersion>2.20210322.1</GitPackageVersion>
->>>>>>> 28507321
-  </PropertyGroup>
-
-  <PropertyGroup Label="DefaultSettings">
-    <Configuration Condition=" '$(Configuration)' == '' ">Debug</Configuration>
-    <Platform Condition=" '$(Platform)' == '' ">x64</Platform>
-    <SolutionDir Condition="$(SolutionDir) == '' Or $(SolutionDir) == '*Undefined*'">..\..\</SolutionDir>
-    <BuildOutputDir>$(SolutionDir)..\BuildOutput</BuildOutputDir>
-    <PackagesDir>$(SolutionDir)..\packages</PackagesDir>
-  </PropertyGroup>
-
-</Project>
+<?xml version="1.0" encoding="utf-8"?>
+<Project ToolsVersion="4.0" xmlns="http://schemas.microsoft.com/developer/msbuild/2003">
+
+  <PropertyGroup Label="Parameters">
+    <GVFSVersion>0.2.173.2</GVFSVersion>
+    <GitPackageVersion>2.20210322.1</GitPackageVersion>
+  </PropertyGroup>
+
+  <PropertyGroup Label="DefaultSettings">
+    <Configuration Condition=" '$(Configuration)' == '' ">Debug</Configuration>
+    <Platform Condition=" '$(Platform)' == '' ">x64</Platform>
+    <SolutionDir Condition="$(SolutionDir) == '' Or $(SolutionDir) == '*Undefined*'">..\..\</SolutionDir>
+    <BuildOutputDir>$(SolutionDir)..\BuildOutput</BuildOutputDir>
+    <PackagesDir>$(SolutionDir)..\packages</PackagesDir>
+  </PropertyGroup>
+
+</Project>