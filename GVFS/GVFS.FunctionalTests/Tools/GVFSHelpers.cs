--- conflicted
+++ resolved
@@ -1,244 +1,229 @@
-﻿using GVFS.FunctionalTests.FileSystemRunners;
-using GVFS.FunctionalTests.Should;
-using GVFS.Tests.Should;
-using Microsoft.Data.Sqlite;
-using Newtonsoft.Json;
-using NUnit.Framework;
-using System;
-using System.Collections.Generic;
-using System.IO;
-<<<<<<< HEAD
-=======
-using System.Linq;
->>>>>>> ff96c285
-
-namespace GVFS.FunctionalTests.Tools
-{
-    public static class GVFSHelpers
-    {
-        public const string ModifiedPathsNewLine = "\r\n";
-
-        public static readonly string BackgroundOpsFile = Path.Combine("databases", "BackgroundGitOperations.dat");
-        public static readonly string PlaceholderListFile = Path.Combine("databases", "PlaceholderList.dat");
-        public static readonly string RepoMetadataName = Path.Combine("databases", "RepoMetadata.dat");
-
-<<<<<<< HEAD
-        private const string ModifedPathsLinePrefix = "A ";
-=======
-        private const string ModifedPathsLineAddPrefix = "A ";
-        private const string ModifedPathsLineDeletePrefix = "D ";
->>>>>>> ff96c285
-
-        private const string DiskLayoutMajorVersionKey = "DiskLayoutVersion";
-        private const string DiskLayoutMinorVersionKey = "DiskLayoutMinorVersion";
-        private const string LocalCacheRootKey = "LocalCacheRoot";
-        private const string GitObjectsRootKey = "GitObjectsRoot";
-        private const string BlobSizesRootKey = "BlobSizesRoot";
-
-        public static string ConvertPathToGitFormat(string path)
-        {
-            return path.Replace(Path.DirectorySeparatorChar, TestConstants.GitPathSeparator);
-        }
-
-        public static void SaveDiskLayoutVersion(string dotGVFSRoot, string majorVersion, string minorVersion)
-        {
-            SavePersistedValue(dotGVFSRoot, DiskLayoutMajorVersionKey, majorVersion);
-            SavePersistedValue(dotGVFSRoot, DiskLayoutMinorVersionKey, minorVersion);
-        }
-
-        public static void GetPersistedDiskLayoutVersion(string dotGVFSRoot, out string majorVersion, out string minorVersion)
-        {
-            majorVersion = GetPersistedValue(dotGVFSRoot, DiskLayoutMajorVersionKey);
-            minorVersion = GetPersistedValue(dotGVFSRoot, DiskLayoutMinorVersionKey);
-        }
-
-        public static void SaveLocalCacheRoot(string dotGVFSRoot, string value)
-        {
-            SavePersistedValue(dotGVFSRoot, LocalCacheRootKey, value);
-        }
-
-        public static string GetPersistedLocalCacheRoot(string dotGVFSRoot)
-        {
-            return GetPersistedValue(dotGVFSRoot, LocalCacheRootKey);
-        }
-
-        public static void SaveGitObjectsRoot(string dotGVFSRoot, string value)
-        {
-            SavePersistedValue(dotGVFSRoot, GitObjectsRootKey, value);
-        }
-
-        public static string GetPersistedGitObjectsRoot(string dotGVFSRoot)
-        {
-            return GetPersistedValue(dotGVFSRoot, GitObjectsRootKey);
-        }
-
-        public static string GetPersistedBlobSizesRoot(string dotGVFSRoot)
-        {
-            return GetPersistedValue(dotGVFSRoot, BlobSizesRootKey);
-        }
-
-        public static void SQLiteBlobSizesDatabaseHasEntry(string blobSizesDbPath, string blobSha, long blobSize)
-        {
-            string connectionString = $"data source={blobSizesDbPath}";
-            using (SqliteConnection readConnection = new SqliteConnection(connectionString))
-            {
-                readConnection.Open();
-                using (SqliteCommand selectCommand = readConnection.CreateCommand())
-                {
-                    SqliteParameter shaParam = selectCommand.CreateParameter();
-                    shaParam.ParameterName = "@sha";
-                    selectCommand.CommandText = "SELECT size FROM BlobSizes WHERE sha = (@sha)";
-                    selectCommand.Parameters.Add(shaParam);
-                    shaParam.Value = StringToShaBytes(blobSha);
-
-                    using (SqliteDataReader reader = selectCommand.ExecuteReader())
-                    {
-                        reader.Read().ShouldBeTrue();
-                        reader.GetInt64(0).ShouldEqual(blobSize);
-                    }
-                }
-            }
-        }
-
-        public static string ReadAllTextFromWriteLockedFile(string filename)
-        {
-            // File.ReadAllText and others attempt to open for read and FileShare.None, which always fail on 
-            // the placeholder db and other files that open for write and only share read access
-            using (StreamReader reader = new StreamReader(File.Open(filename, FileMode.Open, FileAccess.Read, FileShare.ReadWrite)))
-            {
-                return reader.ReadToEnd();
-            }
-        }
-
-        public static void ModifiedPathsContentsShouldEqual(FileSystemRunner fileSystem, string dotGVFSRoot, string contents)
-        {
-            string modifiedPathsDatabase = Path.Combine(dotGVFSRoot, TestConstants.Databases.ModifiedPaths);
-            modifiedPathsDatabase.ShouldBeAFile(fileSystem);
-            GVFSHelpers.ReadAllTextFromWriteLockedFile(modifiedPathsDatabase).ShouldEqual(contents);
-        }
-
-        public static void ModifiedPathsShouldContain(FileSystemRunner fileSystem, string dotGVFSRoot, params string[] gitPaths)
-        {
-            string modifiedPathsDatabase = Path.Combine(dotGVFSRoot, TestConstants.Databases.ModifiedPaths);
-            modifiedPathsDatabase.ShouldBeAFile(fileSystem);
-            string modifedPathsContents = GVFSHelpers.ReadAllTextFromWriteLockedFile(modifiedPathsDatabase);
-<<<<<<< HEAD
-            string[] modifedPathLines = modifedPathsContents.Split(new[] { ModifiedPathsNewLine }, StringSplitOptions.None);
-            foreach (string gitPath in gitPaths)
-            {
-                modifedPathLines.ShouldContain(path => path.Equals(ModifedPathsLinePrefix + gitPath));
-=======
-            string[] modifedPathLines = modifedPathsContents.Split(new[] { ModifiedPathsNewLine }, StringSplitOptions.None);
-            foreach (string gitPath in gitPaths)
-            {
-                modifedPathLines.ShouldContain(path => path.Equals(ModifedPathsLineAddPrefix + gitPath));
->>>>>>> ff96c285
-            }
-        }
-
-        public static void ModifiedPathsShouldNotContain(FileSystemRunner fileSystem, string dotGVFSRoot, params string[] gitPaths)
-        {
-            string modifiedPathsDatabase = Path.Combine(dotGVFSRoot, TestConstants.Databases.ModifiedPaths);
-            modifiedPathsDatabase.ShouldBeAFile(fileSystem);
-            string modifedPathsContents = GVFSHelpers.ReadAllTextFromWriteLockedFile(modifiedPathsDatabase);
-            string[] modifedPathLines = modifedPathsContents.Split(new[] { ModifiedPathsNewLine }, StringSplitOptions.None);
-            foreach (string gitPath in gitPaths)
-            {
-                modifedPathLines.ShouldNotContain(
-                    path =>
-                    {
-                        return path.Equals(ModifedPathsLineAddPrefix + gitPath, StringComparison.OrdinalIgnoreCase) ||
-                               path.Equals(ModifedPathsLineDeletePrefix + gitPath, StringComparison.OrdinalIgnoreCase);
-                    });
-            }
-        }
-
-        private static byte[] StringToShaBytes(string sha)
-        {
-            byte[] shaBytes = new byte[20];
-
-            string upperCaseSha = sha.ToUpper();
-            int stringIndex = 0;
-            for (int i = 0; i < 20; ++i)
-            {
-                stringIndex = i * 2;
-                char firstChar = sha[stringIndex];
-                char secondChar = sha[stringIndex + 1];
-                shaBytes[i] = (byte)(CharToByte(firstChar) << 4 | CharToByte(secondChar));
-            }
-
-            return shaBytes;
-        }
-
-        private static byte CharToByte(char c)
-        {
-            if (c >= '0' && c <= '9')
-            {
-                return (byte)(c - '0');
-            }
-
-            if (c >= 'A' && c <= 'F')
-            {
-                return (byte)(10 + (c - 'A'));
-            }
-
-            Assert.Fail($"Invalid character c: {c}");
-
-            return 0;
-        }
-
-        private static string GetPersistedValue(string dotGVFSRoot, string key)
-        {
-            string metadataPath = Path.Combine(dotGVFSRoot, RepoMetadataName);
-            string json;
-            using (FileStream fs = new FileStream(metadataPath, FileMode.Open, FileAccess.Read, FileShare.ReadWrite | FileShare.Delete))
-            using (StreamReader reader = new StreamReader(fs))
-            {
-                while (!reader.EndOfStream)
-                {
-                    json = reader.ReadLine();
-                    json.Substring(0, 2).ShouldEqual("A ");
-
-                    KeyValuePair<string, string> kvp = JsonConvert.DeserializeObject<KeyValuePair<string, string>>(json.Substring(2));
-                    if (kvp.Key == key)
-                    {
-                        return kvp.Value;
-                    }
-                }
-            }
-
-            return null;
-        }
-
-        private static void SavePersistedValue(string dotGVFSRoot, string key, string value)
-        {
-            string metadataPath = Path.Combine(dotGVFSRoot, RepoMetadataName);
-
-            Dictionary<string, string> repoMetadata = new Dictionary<string, string>();
-            string json;
-            using (FileStream fs = new FileStream(metadataPath, FileMode.Open, FileAccess.Read, FileShare.ReadWrite | FileShare.Delete))
-            using (StreamReader reader = new StreamReader(fs))
-            {
-                while (!reader.EndOfStream)
-                {
-                    json = reader.ReadLine();
-                    json.Substring(0, 2).ShouldEqual("A ");
-
-                    KeyValuePair<string, string> kvp = JsonConvert.DeserializeObject<KeyValuePair<string, string>>(json.Substring(2));
-                    repoMetadata.Add(kvp.Key, kvp.Value);
-                }
-            }
-
-            repoMetadata[key] = value;
-
-            string newRepoMetadataContents = string.Empty;
-
-            foreach (KeyValuePair<string, string> kvp in repoMetadata)
-            {
-                newRepoMetadataContents += "A " + JsonConvert.SerializeObject(kvp).Trim() + "\r\n";
-            }
-
-            File.WriteAllText(metadataPath, newRepoMetadataContents);
-        }
-    }
-}
+﻿using GVFS.FunctionalTests.FileSystemRunners;
+using GVFS.FunctionalTests.Should;
+using GVFS.Tests.Should;
+using Microsoft.Data.Sqlite;
+using Newtonsoft.Json;
+using NUnit.Framework;
+using System;
+using System.Collections.Generic;
+using System.IO;
+
+namespace GVFS.FunctionalTests.Tools
+{
+    public static class GVFSHelpers
+    {
+        public const string ModifiedPathsNewLine = "\r\n";
+
+        public static readonly string BackgroundOpsFile = Path.Combine("databases", "BackgroundGitOperations.dat");
+        public static readonly string PlaceholderListFile = Path.Combine("databases", "PlaceholderList.dat");
+        public static readonly string RepoMetadataName = Path.Combine("databases", "RepoMetadata.dat");
+
+        private const string ModifedPathsLineAddPrefix = "A ";
+        private const string ModifedPathsLineDeletePrefix = "D ";
+
+        private const string DiskLayoutMajorVersionKey = "DiskLayoutVersion";
+        private const string DiskLayoutMinorVersionKey = "DiskLayoutMinorVersion";
+        private const string LocalCacheRootKey = "LocalCacheRoot";
+        private const string GitObjectsRootKey = "GitObjectsRoot";
+        private const string BlobSizesRootKey = "BlobSizesRoot";
+
+        public static string ConvertPathToGitFormat(string path)
+        {
+            return path.Replace(Path.DirectorySeparatorChar, TestConstants.GitPathSeparator);
+        }
+
+        public static void SaveDiskLayoutVersion(string dotGVFSRoot, string majorVersion, string minorVersion)
+        {
+            SavePersistedValue(dotGVFSRoot, DiskLayoutMajorVersionKey, majorVersion);
+            SavePersistedValue(dotGVFSRoot, DiskLayoutMinorVersionKey, minorVersion);
+        }
+
+        public static void GetPersistedDiskLayoutVersion(string dotGVFSRoot, out string majorVersion, out string minorVersion)
+        {
+            majorVersion = GetPersistedValue(dotGVFSRoot, DiskLayoutMajorVersionKey);
+            minorVersion = GetPersistedValue(dotGVFSRoot, DiskLayoutMinorVersionKey);
+        }
+
+        public static void SaveLocalCacheRoot(string dotGVFSRoot, string value)
+        {
+            SavePersistedValue(dotGVFSRoot, LocalCacheRootKey, value);
+        }
+
+        public static string GetPersistedLocalCacheRoot(string dotGVFSRoot)
+        {
+            return GetPersistedValue(dotGVFSRoot, LocalCacheRootKey);
+        }
+
+        public static void SaveGitObjectsRoot(string dotGVFSRoot, string value)
+        {
+            SavePersistedValue(dotGVFSRoot, GitObjectsRootKey, value);
+        }
+
+        public static string GetPersistedGitObjectsRoot(string dotGVFSRoot)
+        {
+            return GetPersistedValue(dotGVFSRoot, GitObjectsRootKey);
+        }
+
+        public static string GetPersistedBlobSizesRoot(string dotGVFSRoot)
+        {
+            return GetPersistedValue(dotGVFSRoot, BlobSizesRootKey);
+        }
+
+        public static void SQLiteBlobSizesDatabaseHasEntry(string blobSizesDbPath, string blobSha, long blobSize)
+        {
+            string connectionString = $"data source={blobSizesDbPath}";
+            using (SqliteConnection readConnection = new SqliteConnection(connectionString))
+            {
+                readConnection.Open();
+                using (SqliteCommand selectCommand = readConnection.CreateCommand())
+                {
+                    SqliteParameter shaParam = selectCommand.CreateParameter();
+                    shaParam.ParameterName = "@sha";
+                    selectCommand.CommandText = "SELECT size FROM BlobSizes WHERE sha = (@sha)";
+                    selectCommand.Parameters.Add(shaParam);
+                    shaParam.Value = StringToShaBytes(blobSha);
+
+                    using (SqliteDataReader reader = selectCommand.ExecuteReader())
+                    {
+                        reader.Read().ShouldBeTrue();
+                        reader.GetInt64(0).ShouldEqual(blobSize);
+                    }
+                }
+            }
+        }
+
+        public static string ReadAllTextFromWriteLockedFile(string filename)
+        {
+            // File.ReadAllText and others attempt to open for read and FileShare.None, which always fail on 
+            // the placeholder db and other files that open for write and only share read access
+            using (StreamReader reader = new StreamReader(File.Open(filename, FileMode.Open, FileAccess.Read, FileShare.ReadWrite)))
+            {
+                return reader.ReadToEnd();
+            }
+        }
+
+        public static void ModifiedPathsContentsShouldEqual(FileSystemRunner fileSystem, string dotGVFSRoot, string contents)
+        {
+            string modifiedPathsDatabase = Path.Combine(dotGVFSRoot, TestConstants.Databases.ModifiedPaths);
+            modifiedPathsDatabase.ShouldBeAFile(fileSystem);
+            GVFSHelpers.ReadAllTextFromWriteLockedFile(modifiedPathsDatabase).ShouldEqual(contents);
+        }
+
+        public static void ModifiedPathsShouldContain(FileSystemRunner fileSystem, string dotGVFSRoot, params string[] gitPaths)
+        {
+            string modifiedPathsDatabase = Path.Combine(dotGVFSRoot, TestConstants.Databases.ModifiedPaths);
+            modifiedPathsDatabase.ShouldBeAFile(fileSystem);
+            string modifedPathsContents = GVFSHelpers.ReadAllTextFromWriteLockedFile(modifiedPathsDatabase);
+            string[] modifedPathLines = modifedPathsContents.Split(new[] { ModifiedPathsNewLine }, StringSplitOptions.None);
+            foreach (string gitPath in gitPaths)
+            {
+                modifedPathLines.ShouldContain(path => path.Equals(ModifedPathsLineAddPrefix + gitPath));
+            }
+        }
+
+        public static void ModifiedPathsShouldNotContain(FileSystemRunner fileSystem, string dotGVFSRoot, params string[] gitPaths)
+        {
+            string modifiedPathsDatabase = Path.Combine(dotGVFSRoot, TestConstants.Databases.ModifiedPaths);
+            modifiedPathsDatabase.ShouldBeAFile(fileSystem);
+            string modifedPathsContents = GVFSHelpers.ReadAllTextFromWriteLockedFile(modifiedPathsDatabase);
+            string[] modifedPathLines = modifedPathsContents.Split(new[] { ModifiedPathsNewLine }, StringSplitOptions.None);
+            foreach (string gitPath in gitPaths)
+            {
+                modifedPathLines.ShouldNotContain(
+                    path =>
+                    {
+                        return path.Equals(ModifedPathsLineAddPrefix + gitPath, StringComparison.OrdinalIgnoreCase) ||
+                               path.Equals(ModifedPathsLineDeletePrefix + gitPath, StringComparison.OrdinalIgnoreCase);
+                    });
+            }
+        }
+
+        private static byte[] StringToShaBytes(string sha)
+        {
+            byte[] shaBytes = new byte[20];
+
+            string upperCaseSha = sha.ToUpper();
+            int stringIndex = 0;
+            for (int i = 0; i < 20; ++i)
+            {
+                stringIndex = i * 2;
+                char firstChar = sha[stringIndex];
+                char secondChar = sha[stringIndex + 1];
+                shaBytes[i] = (byte)(CharToByte(firstChar) << 4 | CharToByte(secondChar));
+            }
+
+            return shaBytes;
+        }
+
+        private static byte CharToByte(char c)
+        {
+            if (c >= '0' && c <= '9')
+            {
+                return (byte)(c - '0');
+            }
+
+            if (c >= 'A' && c <= 'F')
+            {
+                return (byte)(10 + (c - 'A'));
+            }
+
+            Assert.Fail($"Invalid character c: {c}");
+
+            return 0;
+        }
+
+        private static string GetPersistedValue(string dotGVFSRoot, string key)
+        {
+            string metadataPath = Path.Combine(dotGVFSRoot, RepoMetadataName);
+            string json;
+            using (FileStream fs = new FileStream(metadataPath, FileMode.Open, FileAccess.Read, FileShare.ReadWrite | FileShare.Delete))
+            using (StreamReader reader = new StreamReader(fs))
+            {
+                while (!reader.EndOfStream)
+                {
+                    json = reader.ReadLine();
+                    json.Substring(0, 2).ShouldEqual("A ");
+
+                    KeyValuePair<string, string> kvp = JsonConvert.DeserializeObject<KeyValuePair<string, string>>(json.Substring(2));
+                    if (kvp.Key == key)
+                    {
+                        return kvp.Value;
+                    }
+                }
+            }
+
+            return null;
+        }
+
+        private static void SavePersistedValue(string dotGVFSRoot, string key, string value)
+        {
+            string metadataPath = Path.Combine(dotGVFSRoot, RepoMetadataName);
+
+            Dictionary<string, string> repoMetadata = new Dictionary<string, string>();
+            string json;
+            using (FileStream fs = new FileStream(metadataPath, FileMode.Open, FileAccess.Read, FileShare.ReadWrite | FileShare.Delete))
+            using (StreamReader reader = new StreamReader(fs))
+            {
+                while (!reader.EndOfStream)
+                {
+                    json = reader.ReadLine();
+                    json.Substring(0, 2).ShouldEqual("A ");
+
+                    KeyValuePair<string, string> kvp = JsonConvert.DeserializeObject<KeyValuePair<string, string>>(json.Substring(2));
+                    repoMetadata.Add(kvp.Key, kvp.Value);
+                }
+            }
+
+            repoMetadata[key] = value;
+
+            string newRepoMetadataContents = string.Empty;
+
+            foreach (KeyValuePair<string, string> kvp in repoMetadata)
+            {
+                newRepoMetadataContents += "A " + JsonConvert.SerializeObject(kvp).Trim() + "\r\n";
+            }
+
+            File.WriteAllText(metadataPath, newRepoMetadataContents);
+        }
+    }
+}